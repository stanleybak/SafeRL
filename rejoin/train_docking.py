import argparse
import gym
from gym.spaces import Discrete, Box
import numpy as np
import os
os.environ["CUDA_VISIBLE_DEVICES"] = "-1"
import yaml
import math

from datetime import datetime

import pickle

import ray
from ray import tune

import ray.rllib.agents.ppo as ppo
from ray.tune.logger import JsonLogger

from rejoin_rta.environments.docking_env_refactored import DockingEnv
from rejoin_rta.utils.callbacks import build_callbacks_caller, EpisodeOutcomeCallback, FailureCodeCallback, RewardComponentsCallback, LoggingCallback
from rejoin.rejoin_rta.environments.processors.reward_processors import *
from rejoin.rejoin_rta.environments.processors.status_processors import *
from rejoin.rejoin_rta.environments.processors.observation_processors import *
parser = argparse.ArgumentParser()

parser.add_argument('--output_dir', type=str, default='./output')

args = parser.parse_args()

expr_name =  datetime.now().strftime("expr_%Y%m%d_%H%M%S")
output_dir = os.path.join(args.output_dir, expr_name)

# set logging verbosity options
num_logging_workers = 2
logging_schedule = 10       # log every 10th episode

ray.init(num_gpus=0)
config = ppo.DEFAULT_CONFIG.copy()
config["num_gpus"] = 0
config["num_workers"] = 6
config['_fake_gpus'] = True
config['seed'] = 0
config['callbacks'] = build_callbacks_caller([
    EpisodeOutcomeCallback(), 
    FailureCodeCallback(), 
    RewardComponentsCallback(),
    LoggingCallback(num_logging_workers, logging_schedule),
    ])

rollout_history = []

# ------ Define reward configuration ------

reward_processors = [
    TimeRewardProcessor,
    DistanceChangeRewardProcessor,
    FailureRewardProcessor,
    SuccessRewardProcessor
]

reward_processors_3d = [
    TimeRewardProcessor,
    DistanceChangeZRewardProcessor,
    FailureRewardProcessor,
    SuccessRewardProcessor
]

reward_config = {
    'processors': reward_processors,
    'time_decay': -0.001,
    'failure': {
        'timeout': -1,
        'crash': -1,
        'distance': -1,
    },
    'success': 1,
    'dist_change': -0.0001,
}

reward_config_3d = {
    'processors': reward_processors_3d,
    'time_decay': -0.001,
    'failure': {
        'timeout': -1,
        'crash': -1,
        'distance': -10,
    },
    'success': 100,
    'dist_change': -0.001,
    'dist_z_change': -0.01,
}

# ------ Define status configuration ------

status_processors = [
    DockingStatusProcessor,
    DockingDistanceStatusProcessor,
    FailureStatusProcessor,
    SuccessStatusProcessor
]

status_config = {
    'processors': status_processors,
    'timeout': 1000,
    'max_goal_distance': 40000,
}

# ------ Define observation configuration ------

observation_processors = [
    DockingObservationProcessor
]

observation_config = {
    'processors': observation_processors,
    'mode': '2d'
}

observation_config_3d = {
    'processors': observation_processors,
    'mode': '3d'
}

# ------ Define environment configuration ------

env_config = {
    'reward': reward_config,
    'mode': '2d',
    'init': {
        'deputy': {
            'x': [-2000, 2000],
            'y': [-2000, 2000],
            'x_dot': 0,
            'y_dot': 0,
        },
        'chief': {
            'x': 0,
            'y': 0,
            'x_dot': 0,
            'y_dot': 0,
        },
    },
<<<<<<< HEAD
    'agent': {
        'controller': {
            'type': 'agent',
            'actuators': {
                'thrust_x': {
=======
    'agent':{
        'controller':{
            'actuators': [
                {
                    'name': 'thrust_x',
>>>>>>> f6b700d4
                    'space': 'discrete',
                    'points': 11,
                    'bounds': [-10, 10]
                },
                {
                    'name': 'thrust_y',
                    'space': 'discrete',
                    'points': 11,
                    'bounds': [-10, 10]
                },
            ]
        },
    },
    'observation': observation_config,
    'docking_region': {
        'type': 'circle',
        'radius': 20,
    },
    'status': status_config,
    'verbose': False,
}

env_config3d = {
    'reward': reward_config_3d,
    'mode': '3d',
    'init': {
        'deputy': {
            'x': 1000,
            'y': 1000,
            'z': [-2000, 2000],
            'x_dot': 0,
            'y_dot': 0,
            'z_dot': 0,
        },
        'chief': {
            'x': 0,
            'y': 0,
            'z': 0,
            'x_dot': 0,
            'y_dot': 0,
            'z_dot': 0,
        },
    },
<<<<<<< HEAD
    'agent': {
        'controller': {
            'type': 'agent',
            'actuators': {
                # 'thrust_x': {
                #     'space': 'discrete',
                #     'points': 11,
                #     'bounds': [-10, 10]
                # },
                # 'thrust_y': {
                #     'space': 'discrete',
                #     'points': 11,
                #     'bounds': [-10, 10]
                # },
                # 'thrust_z': {
                #     'space': 'discrete',
                #     'points': 11,
                #     'bounds': [-10,10]
                # },
                'thrust_x': {
                    'space': 'continuous',
=======
    'agent':{
        'controller':{
            'actuators': [
                {
                    'name': 'thrust_x',
                    'space': 'discrete',
                    'points': 11,
>>>>>>> f6b700d4
                    'bounds': [-10, 10]
                },
                {
                    'name': 'thrust_y',
                    'space': 'discrete',
                    'points': 11,
                    'bounds': [-10, 10]
                },
                {
                    'name': 'thrust_z',
                    'space': 'discrete',
                    'points': 11,
                    'bounds': [-10,10]
                },
            ],
        },
    },
    'observations': observation_config_3d,
    'docking_region': {
        'type': 'cylinder',
        'params': {
            'radius': 300,
            'height': 600,
        }
    },
    'status': status_config,
    'verbose': False,
}

config['env_config'] = env_config
config['env'] = DockingEnv

stop_dict = {
    'training_iteration': 500,
}

if __name__ == "__main__":
    # Workaround for YAML not dumping ABCMeta objects
    # TODO: See if there is a better way to fix this
    from yaml.representer import Representer
    from abc import ABCMeta
    Representer.add_representer(ABCMeta, Representer.represent_name)

    DEBUG = False

    # create output dir and save experiment params
    os.makedirs(output_dir, exist_ok=True)
    args_yaml_filepath = os.path.join(output_dir, 'script_args.yaml')
    ray_config_yaml_filepath = os.path.join(output_dir, 'ray_config.yaml')
    with open(args_yaml_filepath, 'w') as args_yaml_file:
        arg_dict = vars(args)
        yaml.dump(arg_dict, args_yaml_file)
    with open(ray_config_yaml_filepath, 'w') as ray_config_yaml_file:
        yaml.dump(config, ray_config_yaml_file)

    if not DEBUG:
        tune.run(ppo.PPOTrainer, config=config, stop=stop_dict, local_dir=args.output_dir, checkpoint_freq=25, checkpoint_at_end=True, name=expr_name)
    else:
        # Run training in a single process for debugging
        config["num_workers"] = 0
        trainer = ppo.PPOTrainer(config=config)
        while True:
            print(trainer.train())<|MERGE_RESOLUTION|>--- conflicted
+++ resolved
@@ -141,19 +141,11 @@
             'y_dot': 0,
         },
     },
-<<<<<<< HEAD
-    'agent': {
-        'controller': {
-            'type': 'agent',
-            'actuators': {
-                'thrust_x': {
-=======
     'agent':{
         'controller':{
             'actuators': [
                 {
                     'name': 'thrust_x',
->>>>>>> f6b700d4
                     'space': 'discrete',
                     'points': 11,
                     'bounds': [-10, 10]
@@ -197,29 +189,6 @@
             'z_dot': 0,
         },
     },
-<<<<<<< HEAD
-    'agent': {
-        'controller': {
-            'type': 'agent',
-            'actuators': {
-                # 'thrust_x': {
-                #     'space': 'discrete',
-                #     'points': 11,
-                #     'bounds': [-10, 10]
-                # },
-                # 'thrust_y': {
-                #     'space': 'discrete',
-                #     'points': 11,
-                #     'bounds': [-10, 10]
-                # },
-                # 'thrust_z': {
-                #     'space': 'discrete',
-                #     'points': 11,
-                #     'bounds': [-10,10]
-                # },
-                'thrust_x': {
-                    'space': 'continuous',
-=======
     'agent':{
         'controller':{
             'actuators': [
@@ -227,7 +196,6 @@
                     'name': 'thrust_x',
                     'space': 'discrete',
                     'points': 11,
->>>>>>> f6b700d4
                     'bounds': [-10, 10]
                 },
                 {
