import abc

import gym.spaces
import numpy as np
import math
from collections.abc import Iterable

from post_processors import *


class Processor(abc.ABC):
    def __init__(self, name=None):
        self.name = name

    @abc.abstractmethod
    def reset(self, sim_state):
        """Reset the processor instance"""
        raise NotImplementedError

    @abc.abstractmethod
    def generate_info(self) -> dict:
        """Create and return an info dict"""
        raise NotImplementedError

    def step(self, sim_state, step_size):
        # two stage wrapper which encapsulates the transition between states of size 'step_size'
        self.increment(sim_state, step_size)
        return self.process(sim_state)

    def increment(self, sim_state, step_size):
        # method to expose the progression of internal status proportional to step size
        self._increment(sim_state, step_size)

    def process(self, sim_state):
        # method to expose internal state
        return self._process(sim_state)

    @abc.abstractmethod
    def _increment(self, sim_state, step_size):
        """
        A method to progress and update internal state proportional to the given step size.

        Parameters
        ----------
        sim_state : SimulationState
            simulation state member of parent environment
        step_size : float
            size of time increment
        """
        raise NotImplementedError

    @abc.abstractmethod
    def _process(self, sim_state):
        """
        A method to process internal state and return relevant value(s).

        Parameters
        ----------
        sim_state : SimulationState
            simulation state member of parent environment
        Returns
        -------
        Processor-specific value (observations, reward value, status value, ect.) based off of current internal state.
        """
        raise NotImplementedError


class ObservationProcessor(Processor):
    def __init__(self, name=None, normalization=None, clip=None, post_processors=None, observation_space_shape=None):
        """
        The class constructor handles the assignment of member variables and the instantiation of PostProcessors.
        If the 'normalization' kwarg is assigned a list of floats, a default normalization PostProcessor is instantiated
        using the values in the given list as constants.
        If the 'clip' kwarg is assigned a two element list, a default clipping PostProcessor is created, using the first
        element of the given list as the lower bound and the second element as the upper bound.
        If the 'post_processors' kwarg is assigned a list of dict configs, they are instantiated and maintained in
        order.

        NOTE: To avoid redundant applications of PostProcessors, two flags are maintained - has_normalization and
        has_clipping. If a PostProcessor that extends Normalize or Clip is defined in the list of PostProcessor configs,
        the respective flag is mutated. This is to ensure that normalization or clipping defined in the post_processors
        list takes priority over normalization or clipping defined via the 'normalization' or 'clip' kwarg shortcuts.
        While extended this class, if default normalization or clipping are desired, it is recommended that you use the
        proper flags and private factory methods. Here's an example:

        if not self.has_normalization:
            # if no custom normalization defined
            self._add_normalization(LIST_OF_DESIRED_DEFAULT_NORMALIZATION_CONSTANTS)

        Checking the 'has_normalization' flag ensures that no other normalization PostProcessors have been created yet
        and using the '_add_normalization' method handles the creation and insertion of a normalization
        PostProcessor and subsequent setting of  the 'has_normalization' flag. The same applies for the 'has_clipping'
        flag and '_add_clipping' method.


        Parameters
        ----------
        name : str
            The name of the processor to be displayed in logging.
        normalization : list or numpy.ndarray
            An array of constants used to normalize the values in a generated observation arrays via element-wise
            division.
        clip : list
            A two element list containing a minimum value boundary and a maximum value boundary (in that order) applied
            to all values in generated observation arrays.
        post_processors : list
            A list of dicts, each with PostProcessor class and a config dict KVPs.
        """

        super().__init__(name=name)
        self.obs = None
<<<<<<< HEAD

        # define Box observation space
        if observation_space_shape:
            # observation space defined in config
            assert type(observation_space_shape) in [int, float]
            self.observation_space = gym.spaces.Box(shape=(observation_space_shape,), low=-math.inf, high=math.inf)
        else:
            # observation space NOT defined in config: delegate to subclass method
            self.observation_space = self.define_observation_space()
=======
        self.observation_space = None
        self.has_normalization = False
        self.has_clipping = False
>>>>>>> 5dfb023a

        self.normalization = np.array(normalization, dtype=np.float64) if type(normalization) is list else normalization
        self.clip = clip                            # clip[0] == min clip bound, clip[1] == max clip bound
        self.post_processors = []                   # list of PostProcessors

        # create and store post processors
        if isinstance(post_processors, Iterable):
            for post_processor in post_processors:
                assert "class" in post_processor, \
                    "No 'class' key found in {} for construction of PostProcessor.".format(post_processor)
                assert "config" in post_processor, \
                    "No 'config' key found in {} for construction of PostProcessor.".format(post_processor)

                post_processor_class = post_processor["class"]
                self.post_processors.append(post_processor_class(**post_processor["config"]))

                # check if PostProcessor was normalization or clipping
                if issubclass(post_processor_class, Normalize):
                    self.has_normalization = True
                if issubclass(post_processor_class, Clip):
                    self.has_clipping = True

        # apply postprocessors to Box observation space definition
        for post_processor in post_processors:
            self.observation_space = post_processor.modify_observation_space(self.observation_space)

        # add norm + clipping postprocessors
        if self.normalization is not None and not self.has_normalization:
            self._add_normalization(self.normalization)
        if self.clip is not None and not self.has_clipping:
            self._add_clipping(self.clip)

    @abc.abstractmethod
    def define_observation_space(self) -> gym.spaces.Box:
        """
        This method shall be used to define the bounds and shape of a 1D observation space to be used by RL agents.

        Returns
        -------
        observation_space : gym.spaces.Box
            This Box sets the shape and upper and lower bounds of each element within a 1D observation space vector.
        """
        raise NotImplementedError

    def reset(self, sim_state):
        self.obs = None

    def generate_info(self) -> dict:
        info = {
            "observation": self.obs
        }
        return info

    def _add_normalization(self, normalization_vector):
        # create normalization PostProcessor and add it to list
        # TODO: directly support setting mu
        normalization_post_proc = Normalize(sigma=normalization_vector)
        self.post_processors.append(normalization_post_proc)
        self.has_normalization = True

    def _add_clipping(self, clip_bounds):
        # ensure clip_bounds format
        assert type(clip_bounds) == list, \
            "Expected a list for variable \'clip\', but instead got: {}".format(type(clip_bounds))
        assert 2 == len(clip_bounds), \
            "Expected a list of length 2 for variable \'clip\', but instead got: {}".format(len(clip_bounds))

        # create clipping PostProcessor and add it to list
        clipping_post_proc = Clip(high=clip_bounds[1], low=clip_bounds[0])
        self.post_processors.append(clipping_post_proc)
        self.has_clipping = True

    def _post_process(self, obs, sim_state):
        """
        A method to sequentially apply post processors to obs.

        Parameters
        ----------
        obs : numpy.array or numpy.ndarray
            An array of values representing the observation space.

        Returns
        -------
        obs : numpy.array or numpy.ndarray
            An array of values representing the observation space.
        """

        for post_processor in self.post_processors:
            obs = post_processor(obs, sim_state)
        return obs

    def process(self, sim_state):
        """
        A method to expose the current normalized observation space.

        Parameters
        ----------
        sim_state : SimulationState
            The current state of the simulated environment.

        Returns
        -------
        obs : numpy.array, numpy.ndarray
            The agent's vectorized observation space.
        """
        # get observations from state
        obs = self._process(sim_state)
        # post-process observations
        obs = self._post_process(obs, sim_state)
        return obs

    def _increment(self, sim_state, step_size):
        # observation processors will not have a state to update by default
        pass

    @abc.abstractmethod
    def _process(self, sim_state) -> np.ndarray:
        # process state and return relevant observation array
        raise NotImplementedError


class StatusProcessor(Processor):
    def __init__(self, name=None):
        super().__init__(name=name)
        self.status_value = None

    @abc.abstractmethod
    def reset(self, sim_state):
        # reset internal state
        raise NotImplementedError

    def generate_info(self) -> dict:
        info = {
            "status": self.status_value
        }
        return info

    @abc.abstractmethod
    def _increment(self, sim_state, step_size):
        # update internal state over step transition
        raise NotImplementedError

    @abc.abstractmethod
    def _process(self, sim_state):
        # process state values to return status
        raise NotImplementedError


class RewardProcessor(Processor):
    def __init__(self, name=None, reward=None):
        super().__init__(name=name)
        self.step_value = 0
        self.total_value = 0
        self.reward = reward

    def reset(self, sim_state):
        self.step_value = 0
        self.total_value = 0

    def generate_info(self) -> dict:
        info = {
            "step": self.step_value,
            "total": self.total_value
        }
        return info

    def step(self, sim_state, step_size):
        # two stage wrapper which encapsulates the transition between states
        #   and computation of output
        self.increment(sim_state, step_size)
        self.step_value = self.process(sim_state)
        self.total_value += self.step_value
        return self.step_value

    @abc.abstractmethod
    def _increment(self, sim_state, step_size):
        # update internal state over step transition
        raise NotImplementedError

    @abc.abstractmethod
    def _process(self, sim_state):
        # calculate and return step value from current internal state
        raise NotImplementedError

    def get_step_value(self):
        return self.step_value

    def get_total_value(self):
        return self.total_value<|MERGE_RESOLUTION|>--- conflicted
+++ resolved
@@ -109,7 +109,11 @@
 
         super().__init__(name=name)
         self.obs = None
-<<<<<<< HEAD
+
+        # define post_processor flags
+        self.observation_space = None
+        self.has_normalization = False
+        self.has_clipping = False
 
         # define Box observation space
         if observation_space_shape:
@@ -119,11 +123,6 @@
         else:
             # observation space NOT defined in config: delegate to subclass method
             self.observation_space = self.define_observation_space()
-=======
-        self.observation_space = None
-        self.has_normalization = False
-        self.has_clipping = False
->>>>>>> 5dfb023a
 
         self.normalization = np.array(normalization, dtype=np.float64) if type(normalization) is list else normalization
         self.clip = clip                            # clip[0] == min clip bound, clip[1] == max clip bound
