--- conflicted
+++ resolved
@@ -28,11 +28,10 @@
         else:
             self.verbose = False
 
-<<<<<<< HEAD
-        self.observation_manager = ObservationManager(self.config["observation"])
-        self.reward_manager = RewardManager(config=self.config["reward"])
+        self.observation_manager = ObservationManager(env_config[OBSERVATION])
+        self.reward_manager = RewardManager(env_config[REWARD])
+        self.status_manager = StatusManager(env_config[STATUS])
 
-        self.status_manager = StatusManager(config=self.config["status"])
 
         has_failure_processor = False
         has_success_processor = False
@@ -49,25 +48,13 @@
             self.status_manager.processors.append(DefaultSuccessStatusProcessor())
 
 
-        self.sim_state.agent, self.sim_state.env_objs = self._setup_env_objs()
-=======
-        self.observation_manager = ObservationManager(env_config[OBSERVATION])
-        self.reward_manager = RewardManager(env_config[REWARD])
-        self.status_manager = StatusManager(env_config[STATUS])
-
         self.sim_state.agent, self.sim_state.env_objs = setup_env_objs_from_config(
             agent_name=env_config[AGENT], env_objs_config=env_config[ENV_OBJS])
->>>>>>> 4fa40b52
+
 
         self._setup_action_space()
         self._setup_obs_space()
 
-<<<<<<< HEAD
-        self.step_size = 1  # TODO
-
-
-=======
->>>>>>> 4fa40b52
         self.reset()
 
 
