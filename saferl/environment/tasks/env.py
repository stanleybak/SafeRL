import random

from copy import deepcopy

import numpy as np

import gym

from saferl.environment.tasks.manager import RewardManager, ObservationManager, StatusManager
from saferl.environment.tasks.utils import draw_from_rand_bounds_dict
from saferl.environment.utils import setup_env_objs_from_config


class BaseEnv(gym.Env):


    def __init__(self, config):
        # save config
        self.config = config
        self.sim_state = SimulationState()

        if 'verbose' in config:
            self.verbose = config['verbose']
        else:
            self.verbose = False

        self.observation_manager = ObservationManager(self.config["observation"])
        self.reward_manager = RewardManager(config=self.config["reward"])
        self.status_manager = StatusManager(config=self.config["status"])

        self.sim_state.agent, self.sim_state.env_objs = self._setup_env_objs()

        self._setup_action_space()
        self._setup_obs_space()

        self.step_size = 1  # TODO

        self.reset()

    def seed(self, seed=None):
        np.random.seed(seed)
        # note that python random should not be used (use numpy random instead)
        # Setting seed just to be safe in case it is accidentally used
        random.seed(seed)

        return [seed]

    def step(self, action):
        self._step_sim(action)

        self.sim_state.status = self._generate_status()

        reward = self._generate_reward()
        obs = self._generate_obs()
        info = self.generate_info()

        # determine if done
        if self.status['success'] or self.status['failure']:
            done = True
        else:
            done = False

        return obs, reward, done, info

    def _step_sim(self, action):
        raise NotImplementedError

    def reset(self):
        # apply random initialization to environment objects

        for _, obj in self.sim_state.env_objs.items():
            init_dict = obj.init_dict
            init_dict_draw = draw_from_rand_bounds_dict(init_dict)
            obj.reset(**init_dict_draw)

        # reset processor objects and status
        self.sim_state.status = self.status_manager.reset(self.sim_state)
        self.reward_manager.reset(self.sim_state)
        self.observation_manager.reset(self.sim_state)

        # generate reset state observations
        obs = self._generate_obs()

        if self.verbose:
            print("env reset with params {}".format(self.generate_info()))

        return obs

    def _setup_env_objs(self):
        agent, env_objs = setup_env_objs_from_config(self.config)
        return agent, env_objs

    def _setup_obs_space(self):
        self.observation_space = self.observation_manager.observation_space

    def _setup_action_space(self):
        self.action_space = self.agent.action_space

    def _generate_obs(self):
        # TODO: Handle multiple observations
        self.observation_manager.step(
            self.sim_state,
            self.step_size,
        )
        return self.observation_manager.obs

    def _generate_reward(self):
        self.reward_manager.step(
            self.sim_state,
            self.step_size,
        )
        return self.reward_manager.step_value

    def _generate_status(self):

        status = self.status_manager.step(
            self.sim_state,
            self.step_size,
        )

        return status

    def generate_info(self):
        info = {
<<<<<<< HEAD
            'failure': self.status_dict['failure'],
            'success': self.status_dict['success'],
            'status': self.status_dict,
            'reward': self.reward_manager.generate_info(),
=======
            'failure': self.status['failure'],
            'success': self.status['success'],
            'status': self.status,
            'reward': self.reward_manager._generate_info(),
>>>>>>> eed387ba
        }

        return info

    @property
    def env_objs(self):
        return self.sim_state.env_objs

    @env_objs.setter
    def env_objs(self, val):
        self.sim_state.env_objs = val

    @property
    def status(self):
        return self.sim_state.status

    @status.setter
    def status(self, val):
        self.sim_state.status = val

    @property
    def agent(self):
        return self.sim_state.agent

    @agent.setter
    def agent(self, val):
        self.sim_state.agent = val

class SimulationState:


    def __init__(self, env_objs=None, agent=None, status=None):
        self.env_objs = env_objs
        self.agent = agent
        self.status = status<|MERGE_RESOLUTION|>--- conflicted
+++ resolved
@@ -122,17 +122,10 @@
 
     def generate_info(self):
         info = {
-<<<<<<< HEAD
-            'failure': self.status_dict['failure'],
-            'success': self.status_dict['success'],
-            'status': self.status_dict,
-            'reward': self.reward_manager.generate_info(),
-=======
             'failure': self.status['failure'],
             'success': self.status['success'],
             'status': self.status,
-            'reward': self.reward_manager._generate_info(),
->>>>>>> eed387ba
+            'reward': self.reward_manager.generate_info(),
         }
 
         return info
