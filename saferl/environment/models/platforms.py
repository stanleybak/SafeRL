--- conflicted
+++ resolved
@@ -263,11 +263,7 @@
 
 class BasePlatform(BaseEnvObj):
 
-<<<<<<< HEAD
-    def __init__(self, dynamics, actuator_set, state, controller, rta=None):
-=======
-    def __init__(self, name, dynamics, actuator_set, state, controller):
->>>>>>> 54c390b9
+    def __init__(self, name, dynamics, actuator_set, state, controller, rta=None):
 
         if controller is None:
             controller = PassThroughController()
