--- conflicted
+++ resolved
@@ -8,10 +8,6 @@
 
 class BaseEnvObj(abc.ABC):
 
-    @abc.abstractmethod
-    def reset(self):
-        raise NotImplementedError
-
     @property
     @abc.abstractmethod
     def x(self):
@@ -97,10 +93,6 @@
 
 class PassThroughController(BaseController):
 
-    def __init__(self, config=None):
-        super().__init__(config=config)
-        self.action_space = None
-
     def gen_actuation(self, state, action=None):
         return action
 
@@ -108,10 +100,6 @@
 class AgentController(BaseController):
 
     def __init__(self, actuator_set, config):
-<<<<<<< HEAD
-        super().__init__(config=config)
-=======
->>>>>>> 4a1dd3d2
         self.actuator_set = actuator_set
         self.actuator_config_list = config['actuators']
 
@@ -249,11 +237,6 @@
 
 class BasePlatform(BaseEnvObj):
 
-<<<<<<< HEAD
-    def __init__(self, dynamics, actuator_set, state, controller, **kwargs):
-
-        self.action_space = controller.action_space
-=======
     def __init__(self, dynamics, actuator_set, state, platform_config):
 
         # TODO: pass controller as argument instead of config
@@ -262,7 +245,6 @@
         else:
             controller = AgentController(actuator_set, config=platform_config["controller"])
             self.action_space = controller.action_space
->>>>>>> 4a1dd3d2
 
         self.dependent_objs = []
 
@@ -271,8 +253,6 @@
         self.controller = controller
         self.state = state
 
-<<<<<<< HEAD
-=======
         if "init" in platform_config.keys():
             self.init_dict = platform_config["init"]
         else:
@@ -280,7 +260,6 @@
 
         self.reset(**platform_config)
 
->>>>>>> 4a1dd3d2
     def reset(self, **kwargs):
         self.state.reset(**kwargs)
 
@@ -288,7 +267,7 @@
         self.control_cur = None
 
         for obj in self.dependent_objs:
-            obj.reset(**kwargs)
+            obj.reset()
 
     def step(self, step_size, action=None):
         actuation = self.controller.gen_actuation(self.state, action)
@@ -351,25 +330,34 @@
 
 class BasePlatformState(BaseEnvObj):
 
+    def __init__(self, **kwargs):
+        self.reset(**kwargs)
+
     @abc.abstractmethod
     def reset(self, **kwargs):
         raise NotImplementedError
 
 
 class BasePlatformStateVectorized(BasePlatformState):
-    def __init__(self, vector=None):
-        self._vector = vector
-
-    def reset(self, **kwargs):
-        self._vector = self.build_vector(**kwargs)
-
-    @abc.abstractmethod
-    def build_vector(self, **kwargs):
+
+    def reset(self, vector=None, vector_deep_copy=True, **kwargs):
+        if vector is None:
+            self._vector = self.build_vector(**kwargs)
+        else:
+            assert isinstance(vector, np.ndarray)
+            assert vector.shape == self.vector_shape
+            if vector_deep_copy:
+                self.vector = copy.deepcopy(vector)
+            else:
+                self._vector = vector
+
+    @abc.abstractmethod
+    def build_vector(self):
         raise NotImplementedError
 
     @property
     def vector_shape(self):
-        return self._vector.shape
+        return self.build_vector().shape
 
     @property
     def vector(self):
