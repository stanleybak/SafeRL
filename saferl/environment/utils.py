import io
import os
import copy
import inspect

import yaml
import jsonlines
import numpy as np
import json


def numpy_to_matlab_txt(mat, name=None, output_stream=None):
    ret_str = False
    if output_stream is None:
        output_stream = io.StringIO
        ret_str = True

    if name:
        output_stream.write('{} = '.format(name))

    output_stream.write('[\n')
    np.savetxt(output_stream, mat, delimiter=',', newline=';\n')
    output_stream.write('];\n')

    if ret_str:
        return output_stream.getvalue()
    else:
        return output_stream


def initializer_from_config(ref_obj, config, default_initializer):
    init_config = config["init"] if "init" in config.keys() else None
    if init_config is not None and "initializer" in init_config.keys():
        initializer = init_config["initializer"]
    else:
        initializer = default_initializer
    return initializer(ref_obj, init_config)


def get_ref_objs(env_objs, config):
    if "ref" in config.keys():
        config["ref"] = env_objs[config["ref"]]
    return config


def setup_env_objs_from_config(config, default_initializer):
    safe_config = copy.deepcopy(config)
    env_objs = {}
    agent = None
    initializers = []

    agent_name = safe_config["agent"]

    for obj_config in safe_config["env_objs"]:
        # Get config values
        name = obj_config["name"]
        cls = obj_config["class"]
        cfg = obj_config["config"]

        # Populate ref obj in config if it exists
        cfg = get_ref_objs(env_objs, cfg)

        # Instantiate object
        if type(cls) is str:
            print()
        obj = cls(**{k: v for k, v in cfg.items() if k != "init"})
        env_objs[name] = obj
        if name == agent_name:
            agent = obj

        # Create object initializer
        initializers.append(initializer_from_config(obj, cfg, default_initializer))

    return agent, env_objs, initializers


def build_lookup(pkg, parent):
    modules = inspect.getmembers(pkg, inspect.ismodule)
    modules = [m for m in modules if parent in m[1].__name__]
    classes = inspect.getmembers(pkg, inspect.isclass)
<<<<<<< HEAD
    if len(classes) > 0:
        print()
    classes = [c for c in classes if parent in c[1].__module__]
    local_lookup = {pkg.__name__ + "." + k: v for k, v in classes}
=======
    classes = [c for c in classes if parent in str(c[1])]
    local_lookup = {pkg.__name__ + "." + k: v for k, v in classes if "saferl" in str(v)}
>>>>>>> 7eaeca61
    for m in modules:
        print(m)
        local_lookup = {**local_lookup, **build_lookup(m[1], parent)}
    return local_lookup


class YAMLParser:

    COMMAND_CHAR = '!'

    def __init__(self, yaml_file, lookup):
        self.commands = {
            "file": self.file_command
        }
        self.yaml_path = os.path.abspath(yaml_file)
        self.working_dir = os.path.dirname(self.yaml_path)
        self.lookup = lookup

    def parse_env(self):
        with open(self.yaml_path, 'r') as f:
            config = yaml.load(f)
        assert "env" in config.keys(), "environment config missing required field: env"
        assert "env_config" in config.keys(), "environment config missing required field: env_config"
        env_str = config["env"]
        env_config = config["env_config"]
        env = self.lookup[env_str]
        env_config = self.process_yaml_items(env_config)
        return env, env_config

    def process_yaml_items(self, target):
        if isinstance(target, dict):
            for k, v in target.items():
                target[k] = self.process_yaml_items(v)
        elif isinstance(target, str):
            target = self.process_str(target)
        elif isinstance(target, list):
            # Remove redundant dimensions
            # if len(target) == 1 and isinstance(target[0], list):
            #     target = target[0]
            target = [self.process_yaml_items(i) for i in target]
        return target

    def process_str(self, input_str):
        if input_str[0] == "!":
            command, value = input_str[1:].split(":", 1)
            value = self.commands[command](value)
        elif input_str in self.lookup.keys():
            value = self.lookup[input_str]
        else:
            value = input_str
        return value

    def file_command(self, value):
        path = os.path.abspath(os.path.join(self.working_dir, value))
        old_working_dir = self.working_dir
        self.working_dir = os.path.dirname(path)
        with open(path, 'r') as f:
            contents = yaml.load(f)
        target = self.process_yaml_items(contents)
        self.working_dir = old_working_dir
        return target


def log_to_jsonlines(contents, output_dir, jsonline_filename):
    """
    A helper function to handle writing to a file in JSONlines format.

    Parameters
    ----------
    contents : dict
        The JSON-friendly contents to be appended to the file
    output_dir : str
        The path to the parent directory containing the JSONlines file.
    jsonline_filename : str
        The name of the JSONlines formatted file to append given contents to.
    """
    os.makedirs(output_dir, exist_ok=True)
    with jsonlines.open(output_dir + jsonline_filename, mode='a') as writer:
        writer.write(contents)


def jsonify(map):
    """
    A function to convert non-JSON serializable objects (numpy arrays and data types) within a dictionary to JSON
    friendly data types.

    Parameters
    ----------
    map : dict
        The dictionary which may or may not contain non-JSON serializable values

    Returns
    -------
    map : dict
        The same dictionary passed in from parameters, but with converted values
    """

    for key in map.keys():
        # iterate through dictionary, converting objects as needed
        suspicious_object = map[key]
        is_json_ready = is_jsonable(suspicious_object)

        if is_json_ready is True:
            # move along sir
            continue
        elif is_json_ready == TypeError:
            if type(suspicious_object) is dict:
                # recurse if we find sub-dictionaries
                map[key] = jsonify(suspicious_object)
            if type(suspicious_object) is np.ndarray:
                # handle numpy array conversion
                map[key] = suspicious_object.tolist()
            elif type(suspicious_object) is np.bool_:
                # handle numpy bool conversion
                map[key] = bool(suspicious_object)
            elif type(suspicious_object) is np.int64:
                # handle int64 conversion
                map[key] = int(suspicious_object)

        elif is_json_ready == OverflowError:
            raise OverflowError
        elif is_json_ready == ValueError:
            raise ValueError

    return map


def is_jsonable(object):
    """
    A helper function to determine whether or not an object is JSON serializable.

    Parameters
    ----------
    object
        The object in question

    Returns
    -------
    bool or Error
        True if object is JSON serializable, otherwise the specific error encountered
    """
    try:
        json.dumps(object)
        return True
    except TypeError:
        return TypeError
    except OverflowError:
        return OverflowError
    except ValueError:
        return ValueError<|MERGE_RESOLUTION|>--- conflicted
+++ resolved
@@ -78,17 +78,9 @@
     modules = inspect.getmembers(pkg, inspect.ismodule)
     modules = [m for m in modules if parent in m[1].__name__]
     classes = inspect.getmembers(pkg, inspect.isclass)
-<<<<<<< HEAD
-    if len(classes) > 0:
-        print()
     classes = [c for c in classes if parent in c[1].__module__]
     local_lookup = {pkg.__name__ + "." + k: v for k, v in classes}
-=======
-    classes = [c for c in classes if parent in str(c[1])]
-    local_lookup = {pkg.__name__ + "." + k: v for k, v in classes if "saferl" in str(v)}
->>>>>>> 7eaeca61
     for m in modules:
-        print(m)
         local_lookup = {**local_lookup, **build_lookup(m[1], parent)}
     return local_lookup
 
