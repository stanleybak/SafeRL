--- conflicted
+++ resolved
@@ -258,93 +258,4 @@
     except OverflowError:
         return OverflowError
     except ValueError:
-<<<<<<< HEAD
-        return ValueError
-=======
-        return ValueError
-
-
-class PostProcessor:
-    @abc.abstractmethod
-    def __call__(self, input_array):
-        """
-        Subclasses should implement this method to apply post-processing to processor's return values.
-
-        Parameters
-        ----------
-        input_array : numpy.ndarray
-            The value passed to a given post processor for modification.
-
-        Returns
-        -------
-        input_array
-            The modified (processed) input value
-        """
-        raise NotImplementedError
-
-
-class Normalize(PostProcessor):
-    def __init__(self, mu=0, sigma=1):
-        # ensure mu and sigma compatible types
-        acceptable_types = [float, int, list, np.ndarray]
-        assert type(mu) in acceptable_types, \
-            "Expected kwarg \'mu\' to be type int, float, list, or numpy.ndarray, but received {}" \
-            .format(type(mu))
-        assert type(sigma) in acceptable_types, \
-            "Expected kwarg \'sigma\' to be type int, float, list, or numpy.ndarray, but received {}" \
-            .format(type(sigma))
-
-        # convert lists to numpy arrays
-        if type(mu) == list:
-            mu = np.array(mu)
-        if type(sigma) == list:
-            sigma = np.array(sigma)
-
-        # store values
-        self.mu = mu
-        self.sigma = sigma
-
-    def __call__(self, input_array):
-        # ensure input_array is numpy array
-        assert type(input_array) == np.ndarray, \
-            "Expected \'input_array\' to be type numpy.ndarray, but instead received {}.".format(type(input_array))
-
-        # check that dims line up for mu and sigma (or that they're scalars)
-        if type(self.mu) == np.ndarray:
-            assert input_array.shape == self.mu.shape, \
-                "Incompatible shapes for \'input_array\' and \'mu\': {} vs {}".format(input_array, self.mu)
-        if type(self.sigma) == np.ndarray:
-            assert input_array.shape == self.sigma.shape, \
-                "Incompatible shapes for \'input_array\' and \'sigma\': {} vs {}".format(input_array, self.sigma)
-
-        # apply normalization
-        input_array = np.subtract(input_array, self.mu)
-        input_array = np.divide(input_array, self.sigma)
-
-        return input_array
-
-
-class Clip(PostProcessor):
-    def __init__(self, low=-1, high=1):
-        # ensure bounds correct types
-        assert type(low) in [int, float], \
-            "Expected kwarg \'low\' to be type int or float, but instead received {}".format(type(low))
-        assert type(high) in [int, float], \
-            "Expected kwarg \'high\' to be type int or float, but instead received {}".format(type(high))
-        # ensure correct relation
-        assert low < high, "Expected value of variable \'low\' to be less than variable \'high\'"
-
-        # store values
-        self.low = low
-        self.high = high
-
-    def __call__(self, input_array):
-        # ensure input_array is numpy array
-        assert type(input_array) == np.ndarray, \
-            "Expected \'input_array\' to be type numpy.ndarray, but instead received {}.".format(type(input_array))
-
-        # apply clipping in specified range
-        input_array = np.clip(input_array, self.low, self.high)
-
-        return input_array
->>>>>>> 5dfb023a
+        return ValueError