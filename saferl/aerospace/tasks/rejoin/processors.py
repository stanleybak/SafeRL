import gym.spaces
import math
import numpy as np
from scipy.spatial.transform import Rotation

from saferl.environment.tasks.processor import ObservationProcessor, RewardProcessor, StatusProcessor
from saferl.environment.models.geometry import distance
from saferl.environment.utils import vec2magnorm


# --------------------- Observation Processors ------------------------

class DubinsObservationProcessor(ObservationProcessor):
    def __init__(self,
                 name=None,
                 lead=None,
                 wingman=None,
                 rejoin_region=None,
                 reference=None,
                 mode=None,
                 normalization=None,
                 clip=None,
                 post_processors=None):

        # Initialize member variables from config
        self.lead = lead
        self.wingman = wingman
        self.rejoin_region = rejoin_region
        self.reference = reference
        self.mode = mode

        # Invoke parent's constructor
        super().__init__(name=name, normalization=normalization, clip=clip, post_processors=post_processors)

        # Add default normalization + clipping
        if not self.has_normalization:
            # if no custom normalization defined
            if self.mode == 'rect':
                self._add_normalization([1000, 1000, 1000, 1000, 400, 400, 400, 400])
            elif self.mode == 'magnorm':
                self._add_normalization([1000, 1, 1, 1000, 1, 1, 400, 1, 1, 400, 1, 1])

        if not self.has_clipping:
            # if no custom clipping defined
            self._add_clipping([-1, 1])

    def define_observation_space(self) -> gym.spaces.Box:
        if self.mode == 'rect':
            observation_space = gym.spaces.Box(low=-1, high=1, shape=(8,))
        elif self.mode == 'magnorm':
            observation_space = gym.spaces.Box(low=-1, high=1, shape=(12,))
        else:
            raise ValueError("Invalid observation mode {}. Should be 'rect' or 'magnorm'.".format(self.mode))

        return observation_space

    def _process(self, sim_state):

        wingman_lead_r = sim_state.env_objs[self.lead].position - sim_state.env_objs[self.wingman].position
        wingman_rejoin_r = sim_state.env_objs[self.rejoin_region].position - sim_state.env_objs[self.wingman].position

        wingman_vel = sim_state.env_objs[self.wingman].velocity
        lead_vel = sim_state.env_objs[self.lead].velocity

        reference_rotation = Rotation.from_quat([0, 0, 0, 1])

        reference_rotation = sim_state.env_objs[self.reference].orientation.inv()

        wingman_lead_r = reference_rotation.apply(wingman_lead_r)
        wingman_rejoin_r = reference_rotation.apply(wingman_rejoin_r)

        wingman_vel = reference_rotation.apply(wingman_vel)
        lead_vel = reference_rotation.apply(lead_vel)

        # drop z axis
        wingman_lead_r = wingman_lead_r[0:2]
        wingman_rejoin_r = wingman_rejoin_r[0:2]
        wingman_vel = wingman_vel[0:2]
        lead_vel = lead_vel[0:2]

        if self.mode == 'magnorm':
            wingman_lead_r = vec2magnorm(wingman_lead_r)
            wingman_rejoin_r = vec2magnorm(wingman_rejoin_r)

            wingman_vel = vec2magnorm(wingman_vel)
            lead_vel = vec2magnorm(lead_vel)

        obs = np.concatenate([
            wingman_lead_r,
            wingman_rejoin_r,
            wingman_vel,
            lead_vel
        ])

        return obs


class Dubins3dObservationProcessor(ObservationProcessor):
    def __init__(self,
                 name=None,
                 lead=None,
                 wingman=None,
                 rejoin_region=None,
                 reference=None,
                 mode=None,
                 normalization=None,
                 clip=None,
                 post_processors=None):

        # Initialize member variables from config
        self.lead = lead
        self.wingman = wingman
        self.rejoin_region = rejoin_region
        self.reference = reference
        self.mode = mode

        # Invoke parent's constructor
        super().__init__(name=name, normalization=normalization, clip=clip, post_processors=post_processors)

        # Add default normalization + clipping
        if not self.has_normalization:
            # if no custom normalization defined
            if self.mode == 'rect':
                self._add_normalization(
                    [10000, 10000, 10000, 10000, 10000, 10000, 100, 100, 100, 100, 100, 100, math.pi/3, math.pi/9])
<<<<<<< HEAD
        elif self.mode == 'magnorm':
            self.observation_space = gym.spaces.Box(low=-1, high=1, shape=(18,), dtype=np.float64)
            if not self.has_normalization:
                # if no custom normalization defined
=======
            elif self.mode == 'magnorm':
>>>>>>> ceaa1efd
                self._add_normalization(
                    [1000, 1, 1, 1, 1000, 1, 1, 1, 400, 1, 1, 1, 400, 1, 1, 1, math.pi/3, math.pi/9])

        if not self.has_clipping:
            # if no custom clipping defined
            self._add_clipping([-1, 1])

    def define_observation_space(self) -> gym.spaces.Box:
        if self.mode == 'rect':
            observation_space = gym.spaces.Box(low=-1, high=1, shape=(14,))
        elif self.mode == 'magnorm':
            observation_space = gym.spaces.Box(low=-1, high=1, shape=(18,))
        else:
            raise ValueError("Invalid observation mode {}. Should be 'rect' or 'magnorm'.".format(self.mode))

        return observation_space

    def _process(self, sim_state):
        wingman_lead_r = sim_state.env_objs[self.lead].position - sim_state.env_objs[self.wingman].position
        wingman_rejoin_r = sim_state.env_objs[self.rejoin_region].position - sim_state.env_objs[self.wingman].position

        wingman_vel = sim_state.env_objs[self.wingman].velocity
        lead_vel = sim_state.env_objs[self.lead].velocity

        reference_rotation = Rotation.from_quat([0, 0, 0, 1])

        reference_rotation = sim_state.env_objs[self.reference].orientation.inv()

        wingman_lead_r = reference_rotation.apply(wingman_lead_r)
        wingman_rejoin_r = reference_rotation.apply(wingman_rejoin_r)

        wingman_vel = reference_rotation.apply(wingman_vel)
        lead_vel = reference_rotation.apply(lead_vel)

        if self.mode == 'magnorm':
            wingman_lead_r = vec2magnorm(wingman_lead_r)
            wingman_rejoin_r = vec2magnorm(wingman_rejoin_r)

            wingman_vel = vec2magnorm(wingman_vel)
            lead_vel = vec2magnorm(lead_vel)

        # gamma and roll for 3d orientation info
        roll = np.array([sim_state.env_objs[self.wingman].roll], dtype=np.float64)
        gamma = np.array([sim_state.env_objs[self.wingman].gamma], dtype=np.float64)

        obs = np.concatenate([
            wingman_lead_r,
            wingman_rejoin_r,
            wingman_vel,
            lead_vel,
            roll,
            gamma
        ])

        return obs


# --------------------- Reward Processors ------------------------

class RejoinRewardProcessor(RewardProcessor):
    def __init__(self, name=None, rejoin_status=None, rejoin_prev_status=None, reward=None):
        super().__init__(name=name, reward=reward)

        # Initialize member variables from config
        self.rejoin_status = rejoin_status
        self.rejoin_prev_status = rejoin_prev_status

    def reset(self, sim_state):
        super().reset(sim_state)
        self.step_size = 0
        self.in_rejoin_for_step = False
        self.left_rejoin = False

    def _increment(self, sim_state, step_size):
        # Update state variables
        self.left_rejoin = False
        self.in_rejoin_for_step = False
        self.step_size = step_size

        in_rejoin = sim_state.status[self.rejoin_status]
        in_rejoin_prev = sim_state.status[self.rejoin_prev_status]
        if in_rejoin and in_rejoin_prev:
            # determine if agent was in rejoin for duration of timestep
            self.in_rejoin_for_step = True
        elif not in_rejoin and in_rejoin_prev:
            # if rejoin region is left, refund all accumulated rejoin reward
            #   this is to ensure that the agent doesn't infinitely enter and leave rejoin region
            self.left_rejoin = True

    def _process(self, sim_state):
        # process state variables and return appropriate reward
        step_reward = 0
        if self.in_rejoin_for_step:
            step_reward = self.reward * self.step_size
        elif self.left_rejoin:
            step_reward = -1 * self.total_value
        return step_reward


class RejoinFirstTimeRewardProcessor(RewardProcessor):
    def __init__(self, name=None, rejoin_status=None, reward=None):
        super().__init__(name=name, reward=reward)

        # Initialize member variables from config
        self.rejoin_status = rejoin_status

    def reset(self, sim_state):
        super().reset(sim_state)
        self.rejoin_first_time = False
        self.rejoin_first_time_applied = False
        self.in_rejoin = sim_state.status[self.rejoin_status]

    def _increment(self, sim_state, step_size):
        # return step_value of reward accumulated during interval of size timestep
        if self.rejoin_first_time:
            # if first time flag true, first time reward has already been applied
            self.rejoin_first_time_applied = True
            self.rejoin_first_time = False

        in_rejoin = sim_state.status[self.rejoin_status]
        if in_rejoin and not self.rejoin_first_time_applied:
            # if in rejoin and first time reward not already applied, it is the agent's first timestep in rejoin region
            self.rejoin_first_time = True

    def _process(self, sim_state):
        # process state variables and return appropriate reward
        step_reward = 0
        if self.rejoin_first_time:
            step_reward = self.reward
        return step_reward


class RejoinDistanceChangeRewardProcessor(RewardProcessor):
    def __init__(self, name=None, rejoin_status=None, wingman=None, rejoin_region=None, reward=None):
        super().__init__(name=name, reward=reward)

        # Initialize member variables from config
        self.rejoin_status = rejoin_status
        self.wingman = wingman
        self.rejoin_region = rejoin_region

    def reset(self, sim_state):
        super().reset(sim_state)
        self.prev_distance = distance(sim_state.env_objs[self.wingman], sim_state.env_objs[self.rejoin_region])
        self.cur_distance = self.prev_distance
        self.in_rejoin = sim_state.status[self.rejoin_status]

    def _increment(self, sim_state, step_size):
        # Update state variables
        self.prev_distance = self.cur_distance
        self.cur_distance = distance(sim_state.env_objs[self.wingman], sim_state.env_objs[self.rejoin_region])
        self.in_rejoin = sim_state.status[self.rejoin_status]

    def _process(self, sim_state):
        # process state and return appropriate step reward
        step_reward = 0
        distance_change = self.cur_distance - self.prev_distance
        if not self.in_rejoin:
            step_reward = distance_change * self.reward
        return step_reward


# --------------------- Status Processors ------------------------


class DubinsInRejoin(StatusProcessor):
    def __init__(self, name=None, wingman=None, rejoin_region=None):
        super().__init__(name=name)

        # Initialize member variables from config
        self.wingman = wingman
        self.rejoin_region = rejoin_region

    def reset(self, sim_state):
        pass

    def _increment(self, sim_state, step_size):
        # this status comes from first principles of the environment and therefore does not require a state machine
        pass

    def _process(self, sim_state):
        # return the current status
        in_rejoin = sim_state.env_objs[self.rejoin_region].contains(sim_state.env_objs[self.wingman])
        return in_rejoin


class DubinsInRejoinPrev(StatusProcessor):
    def __init__(self, name=None, rejoin_status=None):
        super().__init__(name=name)
        # Initialize member variables from config
        self.rejoin_status = rejoin_status

    def reset(self, sim_state):
        self.in_rejoin_prev = False
        self.in_rejoin_current = sim_state.status[self.rejoin_status]

    def _increment(self, sim_state, step_size):
        # update rejoin region state variables
        self.in_rejoin_prev = self.in_rejoin_current
        self.in_rejoin_current = sim_state.status[self.rejoin_status]

    def _process(self, sim_state):
        # return the previous rejoin status
        return self.in_rejoin_prev


class DubinsRejoinTime(StatusProcessor):
    def __init__(self, name=None, rejoin_status=None):
        super().__init__(name=name)
        # Initialize member variables from config
        self.rejoin_status = rejoin_status

    def reset(self, sim_state):
        self.rejoin_time = 0
        self.in_rejoin = sim_state.status[self.rejoin_status]

    def _increment(self, sim_state, step_size):
        # update state
        self.in_rejoin = sim_state.status[self.rejoin_status]
        if self.in_rejoin:
            self.rejoin_time += step_size
        else:
            self.rejoin_time = 0

    def _process(self, sim_state):
        # return the current status
        return self.rejoin_time


class DubinsTimeElapsed(StatusProcessor):
    def __init__(self, name=None):
        super().__init__(name=name)

    def reset(self, sim_state):
        self.time_elapsed = 0

    def _increment(self, sim_state, step_size):
        # update status
        self.time_elapsed += step_size

    def _process(self, sim_state):
        # return the current status
        return self.time_elapsed


class DubinsLeadDistance(StatusProcessor):
    def __init__(self, name=None, wingman=None, lead=None):
        super().__init__(name=name)
        # Initialize member variables from config
        self.wingman = wingman
        self.lead = lead

    def reset(self, sim_state):
        pass

    def _increment(self, sim_state, step_size):
        # this status comes from first principles of the environment and therefore does not require a state machine
        pass

    def _process(self, sim_state):
        # return the current status
        lead_distance = distance(sim_state.env_objs[self.wingman], sim_state.env_objs[self.lead])
        return lead_distance


class DubinsFailureStatus(StatusProcessor):
    def __init__(self, name=None, lead_distance=None, time_elapsed=None, safety_margin=None,
                 timeout=None, max_goal_distance=None):
        super().__init__(name=name)
        # Initialize member variables from config
        self.lead_distance_key = lead_distance
        self.time_elapsed_key = time_elapsed
        self.safety_margin = safety_margin
        self.timeout = timeout
        self.max_goal_dist = max_goal_distance

    def reset(self, sim_state):
        # reset state
        self.lead_distance = sim_state.status[self.lead_distance_key]
        self.time_elapsed = sim_state.status[self.time_elapsed_key]

    def _increment(self, sim_state, step_size):
        # update state
        self.lead_distance = sim_state.status[self.lead_distance_key]
        self.time_elapsed = sim_state.status[self.time_elapsed_key]

    def _process(self, sim_state):
        # process current state variables and return failure status
        failure = False
        if self.lead_distance < self.safety_margin['aircraft']:
            failure = 'crash'
        elif self.time_elapsed > self.timeout:
            failure = 'timeout'
        elif self.lead_distance >= self.max_goal_dist:
            failure = 'distance'

        return failure


class DubinsSuccessStatus(StatusProcessor):
    def __init__(self, name=None, rejoin_time=None, success_time=None):
        super().__init__(name=name)
        # Initialize member variables from config
        self.rejoin_time_key = rejoin_time
        self.success_time = success_time

    def reset(self, sim_state):
        # reset state
        self.rejoin_time = sim_state.status[self.rejoin_time_key]

    def _increment(self, sim_state, step_size):
        # update state
        self.rejoin_time = sim_state.status[self.rejoin_time_key]

    def _process(self, sim_state):
        # process state and return new status
        success = False
        if self.rejoin_time > self.success_time:
            success = True
        return success<|MERGE_RESOLUTION|>--- conflicted
+++ resolved
@@ -123,14 +123,7 @@
             if self.mode == 'rect':
                 self._add_normalization(
                     [10000, 10000, 10000, 10000, 10000, 10000, 100, 100, 100, 100, 100, 100, math.pi/3, math.pi/9])
-<<<<<<< HEAD
-        elif self.mode == 'magnorm':
-            self.observation_space = gym.spaces.Box(low=-1, high=1, shape=(18,), dtype=np.float64)
-            if not self.has_normalization:
-                # if no custom normalization defined
-=======
             elif self.mode == 'magnorm':
->>>>>>> ceaa1efd
                 self._add_normalization(
                     [1000, 1, 1, 1, 1000, 1, 1, 1, 400, 1, 1, 1, 400, 1, 1, 1, math.pi/3, math.pi/9])
 
