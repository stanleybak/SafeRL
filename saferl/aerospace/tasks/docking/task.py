--- conflicted
+++ resolved
@@ -16,23 +16,13 @@
 
     def generate_info(self):
         info = {
-<<<<<<< HEAD
             'deputy': self.env_objs['deputy'].generate_info(),
             'chief': self.env_objs['chief'].generate_info(),
             'docking_region': self.env_objs['docking_region'].generate_info(),
-            'failure': self.status_dict['failure'],
-            'success': self.status_dict['success'],
-            'status': self.status_dict,
-            'reward': self.reward_manager.generate_info(),
-=======
-            'deputy': self.env_objs['deputy']._generate_info(),
-            'chief': self.env_objs['chief']._generate_info(),
-            'docking_region': self.env_objs['docking_region']._generate_info(),
             'failure': self.status['failure'],
             'success': self.status['success'],
             'status': self.status,
-            'reward': self.reward_manager._generate_info(),
->>>>>>> eed387ba
+            'reward': self.reward_manager.generate_info(),
             'timestep_size': self.step_size
         }
 
