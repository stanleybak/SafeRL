from saferl.environment.tasks.env import BaseEnv
from saferl.aerospace.tasks.docking.render import DockingRenderer


class DockingEnv(BaseEnv):

    def __init__(self, env_config):
        super().__init__(env_config)
        if self.renderer is None:
<<<<<<< HEAD
            self.renderer = DockingRender(**self.render_config)
        docking_distance = self.sim_state.status["docking_distance"]
        self.renderer.scale_factor = ((self.renderer.screen_width - 50) // 2) / docking_distance
=======
            self.renderer = DockingRenderer(**self.render_config)
>>>>>>> 8f1a13e2

    def reset(self):
        return super().reset()

    def _step_sim(self, action):
        self.sim_state.env_objs['chief'].step_compute(self.sim_state, self.step_size)
        self.sim_state.env_objs['deputy'].step_compute(self.sim_state, self.step_size, action)

        self.sim_state.env_objs['chief'].step_apply()
        self.sim_state.env_objs['deputy'].step_apply()

    def generate_info(self):
        info = {
            'deputy': self.env_objs['deputy'].generate_info(),
            'chief': self.env_objs['chief'].generate_info(),
            'docking_region': self.env_objs['docking_region'].generate_info(),
            'failure': self.status['failure'],
            'success': self.status['success'],
            'status': self.status,
            'reward': self.reward_manager.generate_info(),
            'timestep_size': self.step_size
        }

        return info<|MERGE_RESOLUTION|>--- conflicted
+++ resolved
@@ -7,13 +7,9 @@
     def __init__(self, env_config):
         super().__init__(env_config)
         if self.renderer is None:
-<<<<<<< HEAD
-            self.renderer = DockingRender(**self.render_config)
+            self.renderer = DockingRenderer(**self.render_config)
         docking_distance = self.sim_state.status["docking_distance"]
         self.renderer.scale_factor = ((self.renderer.screen_width - 50) // 2) / docking_distance
-=======
-            self.renderer = DockingRenderer(**self.render_config)
->>>>>>> 8f1a13e2
 
     def reset(self):
         return super().reset()
