--- conflicted
+++ resolved
@@ -21,7 +21,7 @@
             if self.mode == '2d':
                 normalization = [100, 100, .5, .5, 1, 1]
             elif self.mode == '3d':
-                normalization = [1000, 1000, 1000, 10, 10, 10]
+                normalization = [100, 100, 100, .5, .5, .5, 1, 1]
 
         # Invoke parent's constructor
         super().__init__(name=name, normalization=normalization, clip=clip, post_processors=post_processors)
@@ -33,12 +33,7 @@
         if self.mode == '2d':
             observation_space = gym.spaces.Box(low=low, high=high, shape=(6,))
         elif self.mode == '3d':
-<<<<<<< HEAD
-            observation_space = gym.spaces.Box(low=low, high=high, shape=(6,))
-=======
-            self.observation_space = gym.spaces.Box(low=low, high=high, shape=(8,))
-            self.norm_const = np.array([100, 100, 100, .5, .5, .5, 1, 1])
->>>>>>> bc0d509a
+            observation_space = gym.spaces.Box(low=low, high=high, shape=(8,))
         else:
             raise ValueError("Invalid observation mode {}. Should be '2d' or '3d'.".format(self.mode))
 
