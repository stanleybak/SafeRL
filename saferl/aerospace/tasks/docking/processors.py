import gym.spaces
import numpy as np

from saferl.aerospace.models.cwhspacecraft.platforms import CWHSpacecraft2d, CWHSpacecraft3d
from saferl.environment.tasks.processor import ObservationProcessor, RewardProcessor, StatusProcessor
from saferl.environment.models.geometry import distance

# --------------------- Observation Processors ------------------------


class DockingObservationProcessor(ObservationProcessor):
    def __init__(self, name=None, deputy=None, mode='2d', normalization=None, clip=None, post_processors=None):
        super().__init__(name=name, normalization=normalization, clip=clip, post_processors=post_processors)

        # Initialize member variables from config
        self.mode = mode
        self.deputy = deputy

        low = np.finfo(np.float32).min
        high = np.finfo(np.float32).max

        if self.mode == '2d':
            self.observation_space = gym.spaces.Box(low=low, high=high, shape=(4,))
            self.norm_const = np.array([1000, 1000, 10, 10])
        elif self.mode == '3d':
            self.observation_space = gym.spaces.Box(low=low, high=high, shape=(6,))
            self.norm_const = np.array([1000, 1000, 1000, 10, 10, 10])
        else:
            raise ValueError("Invalid observation mode {}. Should be one of ".format(self.mode))

    def _process(self, sim_state):
        obs = sim_state.env_objs['deputy'].state.vector
        obs = obs / self.norm_const
        return obs


class DockingObservationProcessorOriented(ObservationProcessor):
    def __init__(self, name=None, deputy=None, mode='2d', normalization=None, clip=None, post_processors=None):
        # Invoke parent's constructor
        super().__init__(name=name, normalization=normalization, clip=clip, post_processors=post_processors)

        # Initialize member variables from config
        self.mode = mode
        self.deputy = deputy

        low = np.finfo(np.float32).min
        high = np.finfo(np.float32).max

        if self.mode == '2d':
            self.observation_space = gym.spaces.Box(low=low, high=high, shape=(7,))
            if not self.has_normalization:
                # if no custom normalization defined
                self._add_normalization([1000, 1000, np.pi, 100, 100, 0.4, 500])
        elif self.mode == '3d':
            raise NotImplementedError
        else:
            raise ValueError("Invalid observation mode {}. Should be one of ".format(self.mode))

    def _process(self, sim_state):
        obs = sim_state.env_objs['deputy'].state.vector

        # if self.config['mode'] == '2d':
        #     obs[2]

        return obs


# --------------------- Reward Processors ------------------------


class TimeRewardProcessor(RewardProcessor):
    def __init__(self, name=None, reward=None):
        super().__init__(name=name, reward=reward)

    def reset(self, sim_state):
        super().reset(sim_state)
        self.previous_step_size = 0

    def _increment(self, sim_state, step_size):
        # update state
        self.previous_step_size = step_size

    def _process(self, sim_state):
        step_reward = self.previous_step_size * self.reward
        return step_reward


class DistanceChangeRewardProcessor(RewardProcessor):
    def __init__(self, name=None, deputy=None, docking_region=None, reward=None):
        super().__init__(name=name, reward=reward)
        self.deputy = deputy
        self.docking_region = docking_region

    def reset(self, sim_state):
        super().reset(sim_state)
        self.cur_distance = distance(sim_state.env_objs[self.deputy], sim_state.env_objs[self.docking_region])
        self.prev_distance = distance(sim_state.env_objs[self.deputy], sim_state.env_objs[self.docking_region])

    def _increment(self, sim_state, step_size):
        self.prev_distance = self.cur_distance
        self.cur_distance = distance(sim_state.env_objs[self.deputy], sim_state.env_objs[self.docking_region])

    def _process(self, sim_state):
        dist_change = self.cur_distance - self.prev_distance
        step_reward = dist_change * self.reward
        return step_reward


class DistanceChangeZRewardProcessor(RewardProcessor):
    def __init__(self, name=None, deputy=None, docking_region=None, reward=None):
        super().__init__(name=name, reward=reward)
        self.deputy = deputy
        self.docking_region = docking_region

    def reset(self, sim_state):
        super().reset(sim_state)
        self.prev_z_distance = 0
        self.cur_z_distance = abs(sim_state.env_objs[self.deputy].z - sim_state.env_objs[self.docking_region].z)

    def _increment(self, sim_state, step_size):
        self.prev_z_distance = self.cur_z_distance
        self.cur_z_distance = abs(sim_state.env_objs[self.deputy].z - sim_state.env_objs[self.docking_region].z)

    def _process(self, sim_state):
        dist_z_change = self.cur_z_distance - self.prev_z_distance
        step_reward = dist_z_change * self.reward
        return step_reward


class SuccessRewardProcessor(RewardProcessor):
    def __init__(self, name=None, success_status=None, reward=None):
        super().__init__(name=name, reward=reward)
        self.success_status = success_status

    def _increment(self, sim_state, step_size):
        # reward derived straight from status dict, therefore no state machine necessary
        pass

    def _process(self, sim_state):
        step_reward = 0
        if sim_state.status[self.success_status]:
            step_reward = self.reward
        return step_reward


class FailureRewardProcessor(RewardProcessor):
    def __init__(self, name=None, failure_status=None, reward=None):
        super().__init__(name=name, reward=reward)
        self.failure_status = failure_status

    def _increment(self, sim_state, step_size):
        # reward derived straight from status dict, therefore no state machine necessary
        pass

    def _process(self, sim_state):
        step_reward = 0
        if sim_state.status[self.failure_status]:
            step_reward = self.reward[sim_state.status[self.failure_status]]
        return step_reward


# --------------------- Status Processors ------------------------


class DockingDistanceStatusProcessor(StatusProcessor):
    def __init__(self, name=None, deputy=None, docking_region=None):
        super().__init__(name=name)
        self.docking_region = docking_region
        self.deputy = deputy

    def reset(self, sim_state):
        pass

    def _increment(self, sim_state, step_size):
        # status derived directly from simulation state. No state machine necessary
        pass

    def _process(self, sim_state):
        docking_distance = distance(sim_state.env_objs[self.deputy], sim_state.env_objs[self.docking_region])
        return docking_distance


class InDockingStatusProcessor(StatusProcessor):
    def __init__(self, name=None, deputy=None, docking_region=None):
        super().__init__(name=name)
        self.docking_region = docking_region
        self.deputy = deputy

    def reset(self, sim_state):
        pass

    def _increment(self, sim_state, step_size):
        # status derived directly from simulation state. No state machine necessary
        pass

    def _process(self, sim_state):
        in_docking = sim_state.env_objs[self.docking_region].contains(sim_state.env_objs[self.deputy])
        return in_docking


class DockingVelocityLimit(StatusProcessor):
    def __init__(self, name, target, dist_status, vel_threshold, threshold_dist, slope=2):
        self.target = target
        self.dist_status = dist_status
        self.vel_threshold = vel_threshold
        self.threshold_dist = threshold_dist
        self.slope = slope
        super().__init__(name)

    def reset(self, sim_state):
        pass

    def _increment(self, sim_state, step_size):
        pass

    def _process(self, sim_state):
        target_obj = sim_state.env_objs[self.target]
        dist = sim_state.status[self.dist_status]

        target_mean_motion = target_obj.dynamics.n

        vel_limit = self.vel_threshold

        if dist > self.threshold_dist:
            vel_limit += self.slope * target_mean_motion * (dist - self.threshold_dist)

        return vel_limit


class DockingVelocityLimitViolation(StatusProcessor):
    def __init__(self, name, target, ref, vel_limit_status, lower_bound=False):
        self.target = target
        self.ref = ref
        self.lower_bound = lower_bound
        self.vel_limit_status = vel_limit_status
        super().__init__(name)

    def reset(self, sim_state):
        pass

    def _increment(self, sim_state, step_size):
        pass

    def _process(self, sim_state):
        target_obj = sim_state.env_objs[self.target]
        ref_obj = sim_state.env_objs[self.ref]

        vel_limit = sim_state.status[self.vel_limit_status]

        rel_vel = target_obj.velocity - ref_obj.velocity
        rel_vel_mag = np.linalg.norm(rel_vel)

        violation = rel_vel_mag - vel_limit
        if self.lower_bound:
            violation *= -1

        return violation


class RelativeVelocityConstraint(StatusProcessor):
    def __init__(self, name, target, ref, vel_limit_status, lower_bound=False):
        self.target = target
        self.ref = ref
        self.lower_bound = lower_bound
        self.vel_limit_status = vel_limit_status
        super().__init__(name)

    def reset(self, sim_state):
        pass

    def _increment(self, sim_state, step_size):
        pass

    def _process(self, sim_state):
        target_obj = sim_state.env_objs[self.target]
        ref_obj = sim_state.env_objs[self.ref]

        vel_limit = sim_state.status[self.vel_limit_status]

        rel_vel = target_obj.velocity - ref_obj.velocity
        rel_vel_mag = np.linalg.norm(rel_vel)

        if self.lower_bound:
            return rel_vel_mag >= vel_limit
        else:
            return rel_vel_mag <= vel_limit


class SafetyConstraintsProcessor(StatusProcessor):
    def __init__(self, name, safety_constraint_statuses):
        self.safety_constraint_statuses = safety_constraint_statuses
        super().__init__(name)

    def reset(self, sim_state):
        pass

    def _increment(self, sim_state, step_size):
        # status derived directly from simulation state. No state machine necessary
        pass

    def _process(self, sim_state):
        in_docking = sim_state.env_objs[self.docking_region].contains(sim_state.env_objs[self.deputy])
        return in_docking


class DockingThrustDeltaVStatusProcessor(StatusProcessor):
    def __init__(self, name, target):
        super().__init__(name=name)
        self.target = target
        self.step_delta_v = 0

    def reset(self, sim_state):
        self.step_delta_v = 0

    def _increment(self, sim_state, step_size):
        # status derived directly from simulation state. No state machine necessary
        target_platform = sim_state.env_objs[self.target]
        assert isinstance(target_platform, CWHSpacecraft2d) or isinstance(target_platform, CWHSpacecraft3d)
<<<<<<< HEAD
        control_vec = target_platform.current_control
=======
        control_vec = target_platform.control_cur
>>>>>>> acd7575a
        mass = target_platform.dynamics.m

        self.step_delta_v = np.sum(np.abs(control_vec)) / mass * step_size

    def _process(self, sim_state):
        return self.step_delta_v


class AccumulatorStatusProcessor(StatusProcessor):
    def __init__(self, name, status):
        super().__init__(name=name)
        self.status = status
        self.total = 0

    def reset(self, sim_state):
        self.total = 0

    def _increment(self, sim_state, step_size):
        # status derived directly from simulation state. No state machine necessary
        self.total += sim_state.status[self.status]

    def _process(self, sim_state):
        return self.total


class FailureStatusProcessor(StatusProcessor):
    def __init__(self,
                 name,
                 docking_distance,
                 max_goal_distance,
                 in_docking_status,
                 max_vel_constraint_status,
                 timeout):
        super().__init__(name=name)
        self.timeout = timeout
        self.docking_distance = docking_distance
        self.max_goal_distance = max_goal_distance
        self.in_docking_status = in_docking_status
        self.max_vel_constraint_status = max_vel_constraint_status

    def reset(self, sim_state):
        self.time_elapsed = 0

    def _increment(self, sim_state, step_size):
        # increment internal state
        self.time_elapsed += step_size

    def _process(self, sim_state):
        # process state and return status
        if self.time_elapsed > self.timeout:
            failure = 'timeout'
        elif sim_state.status[self.docking_distance] >= self.max_goal_distance:
            failure = 'distance'
        elif sim_state.status[self.in_docking_status] and (not sim_state.status[self.max_vel_constraint_status]):
            failure = 'crash'
        else:
            failure = False
        return failure


class SuccessStatusProcessor(StatusProcessor):
    def __init__(self, name, in_docking_status, max_vel_constraint_status):
        super().__init__(name=name)
        self.in_docking_status = in_docking_status
        self.max_vel_constraint_status = max_vel_constraint_status

    def reset(self, sim_state):
        pass

    def _increment(self, sim_state, step_size):
        # status derived directly from simulation state, therefore no state machine needed
        pass

    def _process(self, sim_state):
        # process stare and return status
        success = sim_state.status[self.in_docking_status] and sim_state.status[self.max_vel_constraint_status]
        return success<|MERGE_RESOLUTION|>--- conflicted
+++ resolved
@@ -316,11 +316,7 @@
         # status derived directly from simulation state. No state machine necessary
         target_platform = sim_state.env_objs[self.target]
         assert isinstance(target_platform, CWHSpacecraft2d) or isinstance(target_platform, CWHSpacecraft3d)
-<<<<<<< HEAD
         control_vec = target_platform.current_control
-=======
-        control_vec = target_platform.control_cur
->>>>>>> acd7575a
         mass = target_platform.dynamics.m
 
         self.step_delta_v = np.sum(np.abs(control_vec)) / mass * step_size
