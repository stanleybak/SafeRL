import abc

import numpy as np
import math
from scipy.spatial.transform import Rotation

from saferl.environment.models.platforms import BasePlatform, BasePlatformStateVectorized, ContinuousActuator, \
    BaseActuatorSet, BaseODESolverDynamics


class BaseDubinsPlatform(BasePlatform):

    @property
    def v(self):
        return self.state.v

    @property
    def yaw(self):
        return self.state.yaw

    @property
    def pitch(self):
        return self.state.pitch

    @property
    def roll(self):
        return self.state.roll

    @property
    def heading(self):
        return self.state.heading

    @property
    def gamma(self):
        return self.state.gamma


class BaseDubinsState(BasePlatformStateVectorized):

    @property
    @abc.abstractmethod
    def v(self):
        raise NotImplementedError

    @property
    def velocity(self):
        velocity = np.array([
            self.v * math.cos(self.heading) * math.cos(self.gamma),
            self.v * math.sin(self.heading) * math.cos(self.gamma),
            -1 * self.v * math.sin(self.gamma),
        ], dtype=np.float64)
        return velocity

    @property
    def yaw(self):
        return self.heading

    @property
    def pitch(self):
        return self.gamma

    @property
    @abc.abstractmethod
    def roll(self):
        raise NotImplementedError

    @property
    @abc.abstractmethod
    def heading(self):
        raise NotImplementedError

    @property
    @abc.abstractmethod
    def gamma(self):
        raise NotImplementedError


class Dubins2dPlatform(BaseDubinsPlatform):

    def __init__(self, config=None, controller=None,  **kwargs):

        dynamics = Dubins2dDynamics()
        actuator_set = Dubins2dActuatorSet()

        state = Dubins2dState()

        super().__init__(dynamics, actuator_set, controller, state, config=config, **kwargs)

    def generate_info(self):
        info = {
            'state': self.state.vector,
            'x': self.x,
            'y': self.y,
            'heading': self.heading,
            'v': self.v,
        }

        return info


class Dubins2dState(BaseDubinsState):

    def build_vector(self, x=0, y=0, heading=0, v=50, **kwargs):

        return np.array([x, y, heading, v], dtype=np.float64)

    @property
    def x(self):
        return self._vector[0]

    @x.setter
    def x(self, value):
        self._vector[0] = value

    @property
    def y(self):
        return self._vector[1]

    @y.setter
    def y(self, value):
        self._vector[1] = value

    @property
    def z(self):
        return 0

    @property
    def heading(self):
        return self._vector[2]

    @heading.setter
    def heading(self, value):
        self._vector[2] = value

    @property
    def v(self):
        return self._vector[3]

    @v.setter
    def v(self, value):
        self._vector[3] = value

    @property
    def position(self):
        position = np.zeros((3,))
        position[0:2] = self._vector[0:2]
        return position

    @property
    def orientation(self):
        return Rotation.from_euler('z', self.yaw)

    @property
    def gamma(self):
        return 0

    @property
    def roll(self):
        return 0


class Dubins2dActuatorSet(BaseActuatorSet):

    def __init__(self):

        actuators = [
            ContinuousActuator(
                'rudder',
                [np.deg2rad(-6), np.deg2rad(6)],
                0
            ),
            ContinuousActuator(
                'throttle',
                [-10, 10],
                0
            )
        ]

        super().__init__(actuators)


class Dubins2dDynamics(BaseODESolverDynamics):

    def __init__(self, v_min=10, v_max=100, *args, **kwargs):
        self.v_min = v_min
        self.v_max = v_max

        super().__init__(*args, **kwargs)

    def step(self, step_size, state, control):
        state = super().step(step_size, state, control)

        # enforce velocity limits
        if state.v < self.v_min or state.v > self.v_max:
            state.v = max(min(state.v, self.v_max), self.v_min)

        return state

    def dx(self, t, state_vec, control):
        _, _, heading, v = state_vec
        rudder, throttle = control

        # enforce velocity limits
        if v <= self.v_min and throttle < 0:
            throttle = 0
        elif v >= self.v_max and throttle > 0:
            throttle = 0

<<<<<<< HEAD
        x_dot = v * math.cos(heading)   # x_dot
        y_dot = v * math.sin(heading)   # y_dot
=======
        x_dot = v * math.cos(heading)  # x_dot
        y_dot = v * math.sin(heading)  # y_dot
>>>>>>> f8af6577
        heading_dot = rudder
        v_dot = throttle

        dx_vec = np.array([x_dot, y_dot, heading_dot, v_dot], dtype=np.float64)

        return dx_vec

"""
3D Dubins Implementation
"""

class Dubins3dPlatform(BaseDubinsPlatform):

    def __init__(self, config=None, controller=None, **kwargs):

        dynamics = Dubins3dDynamics()
        actuator_set = Dubins3dActuatorSet()
        state = Dubins3dState()

        super().__init__(dynamics, actuator_set, controller, state, config=config, **kwargs)

    def _generate_info(self):
        info = {
            'state': self.state.vector,
            'x': self.x,
            'y': self.y,
            'z': self.z,
            'heading': self.heading,
            'gamma': self.gamma,
            'roll': self.roll,
            'v': self.v,
        }

        return info


class Dubins3dState(BaseDubinsState):

    def build_vector(self, x=0, y=0, z=0, heading=0, gamma=0, roll=0, v=100, **kwargs):
        return np.array([x, y, z, heading, gamma, roll, v], dtype=np.float64)

    @property
    def x(self):
        return self._vector[0]

    @x.setter
    def x(self, value):
        self._vector[0] = value

    @property
    def y(self):
        return self._vector[1]

    @y.setter
    def y(self, value):
        self._vector[1] = value

    @property
    def z(self):
        return self._vector[2]

    @z.setter
    def z(self, value):
        self._vector[2] = value

    @property
    def heading(self):
        return self._vector[3]

    @heading.setter
    def heading(self, value):
        self._vector[3] = value

    @property
    def gamma(self):
        return self._vector[4]

    @gamma.setter
    def gamma(self, value):
        self._vector[4] = value

    @property
    def roll(self):
        return self._vector[5]

    @roll.setter
    def roll(self, value):
        self._vector[5] = value

    @property
    def v(self):
        return self._vector[6]

    @v.setter
    def v(self, value):
        self._vector[6] = value

    @property
    def position(self):
        position = np.zeros((3,))
        position[0:3] = self._vector[0:3]
        return position

    @property
    def orientation(self):
        return Rotation.from_euler('ZYX', [self.yaw, self.pitch, self.roll])


class Dubins3dActuatorSet(BaseActuatorSet):

    def __init__(self):

        actuators = [
            ContinuousActuator(
                'ailerons',
                [np.deg2rad(-6), np.deg2rad(6)],
                0
            ),
            ContinuousActuator(
                'elevator',
                [np.deg2rad(-6), np.deg2rad(6)],
                0
            ),
            ContinuousActuator(
                'throttle',
                [-10, 10],
                0
            )
        ]

        super().__init__(actuators)


class Dubins3dDynamics(BaseODESolverDynamics):

    def __init__(self, v_min=10, v_max=100, roll_min=-math.pi/2, roll_max=math.pi/2, g=32.17, *args, **kwargs):
        self.v_min = v_min
        self.v_max = v_max
        self.roll_min = roll_min
        self.roll_max = roll_max
        self.g = g

        super().__init__(*args, **kwargs)

    def step(self, step_size, state, control):
        state = super().step(step_size, state, control)

        # enforce velocity limits
        if state.v < self.v_min or state.v > self.v_max:
            state.v = max(min(state.v, self.v_max), self.v_min)

        # enforce roll limits
        if state.roll < self.roll_min or state.roll > self.roll_max:
            state.roll = max(min(state.roll, self.roll_max), self.roll_min)

        return state

    def dx(self, t, state_vec, control):
        x, y, z, heading, gamma, roll, v = state_vec

        elevator, ailerons, throttle = control

        # enforce velocity limits
        if v <= self.v_min and throttle < 0:
            throttle = 0
        elif v >= self.v_max and throttle > 0:
            throttle = 0

        # enforce roll limits
        if roll <= self.roll_min and ailerons < 0:
            ailerons = 0
        elif roll >= self.roll_max and ailerons > 0:
            ailerons = 0

        x_dot = v * math.cos(heading) * math.cos(gamma)
        y_dot = v * math.sin(heading) * math.cos(gamma)
        z_dot = -1 * v * math.sin(gamma)

        gamma_dot = elevator
        roll_dot = ailerons
        heading_dot = (self.g / v) * math.tan(roll)                      # g = 32.17 ft/s^2
        v_dot = throttle

        dx_vec = np.array([x_dot, y_dot, z_dot, heading_dot, gamma_dot, roll_dot, v_dot], dtype=np.float64)

        return dx_vec<|MERGE_RESOLUTION|>--- conflicted
+++ resolved
@@ -206,13 +206,8 @@
         elif v >= self.v_max and throttle > 0:
             throttle = 0
 
-<<<<<<< HEAD
-        x_dot = v * math.cos(heading)   # x_dot
-        y_dot = v * math.sin(heading)   # y_dot
-=======
         x_dot = v * math.cos(heading)  # x_dot
         y_dot = v * math.sin(heading)  # y_dot
->>>>>>> f8af6577
         heading_dot = rudder
         v_dot = throttle
 
