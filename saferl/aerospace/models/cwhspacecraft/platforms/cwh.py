import numpy as np
from scipy.spatial.transform import Rotation
import copy

from saferl.environment.models.platforms import BasePlatform, BasePlatformStateVectorized, ContinuousActuator, \
    BaseActuatorSet, BaseLinearODESolverDynamics


<<<<<<< HEAD
class BaseCWHSpacecraft(BasePlatform):
=======
class CWHSpacecraft2d(BasePlatform):

    def __init__(self, config=None):
        # TODO: replace config argument with controller
        dynamics = CWH2dDynamics()
        actuator_set = CWH2dActuatorSet()
        state = CWH2dState()

        super().__init__(dynamics, actuator_set, state, config)
>>>>>>> bf2bb0be

    def generate_info(self):
        info = {
            'state': self.state.vector,
            'x_dot': self.x_dot,
            'y_dot': self.y_dot,
        }

        info_parent = super().generate_info()
        info_ret = {**info_parent, **info}

        return info_ret

    @property
    def x_dot(self):
        return self.state.x_dot

    @property
    def y_dot(self):
        return self.state.y_dot


class CWHSpacecraft2d(BaseCWHSpacecraft):

    def __init__(self, config=None, controller=None, **kwargs):
        dynamics = CWH2dDynamics()
        actuator_set = CWH2dActuatorSet()

        state = CWH2dState()

        super().__init__(dynamics, actuator_set, controller, state, config=config, **kwargs)


class CWHSpacecraft3d(BaseCWHSpacecraft):

    def __init__(self, config=None):
        dynamics = CWH3dDynamics()
        actuator_set = CWH3dActuatorSet()
        state = CWH3dState()

        super().__init__(dynamics, actuator_set, state, config)

    def generate_info(self):
        info = {
            'z_dot': self.z_dot
        }

        info_parent = super().generate_info()
        info_ret = {**info_parent, **info}

        return info_ret

    @property
    def z_dot(self):
        return self.state.z_dot


class CWH2dState(BasePlatformStateVectorized):

    def build_vector(self, x=0, y=0, x_dot=0, y_dot=0, **kwargs):
        return np.array([x, y, x_dot, y_dot], dtype=np.float64)

    @property
    def x(self):
        return self._vector[0]

    @property
    def y(self):
        return self._vector[1]

    @property
    def z(self):
        return 0

    @property
    def x_dot(self):
        return self._vector[2]

    @property
    def y_dot(self):
        return self._vector[3]

    @property
    def position(self):
        position = np.zeros((3,))
        position[0:2] = self._vector[0:2]
        return position

    @property
    def orientation(self):
        # always return a no rotation quaternion as points do not have an orientation
        return Rotation.from_quat([0, 0, 0, 1])

    @property
    def velocity(self):
        vel = np.array([self.x_dot, self.y_dot, 0], dtype=np.float64)
        return vel


class CWH3dState(BasePlatformStateVectorized):

    def build_vector(self, x=0, y=0, z=0, x_dot=0, y_dot=0, z_dot=0, **kwargs):
        return np.array([x, y, z, x_dot, y_dot, z_dot], dtype=np.float64)

    @property
    def x(self):
        return self._vector[0]

    @property
    def y(self):
        return self._vector[1]

    @property
    def z(self):
        return self._vector[2]

    @property
    def x_dot(self):
        return self._vector[3]

    @property
    def y_dot(self):
        return self._vector[4]

    @property
    def z_dot(self):
        return self._vector[5]

    @property
    def position(self):
        return copy.deepcopy(self._vector[0:3])

    @property
    def orientation(self):
        # always return a no rotation quaternion as points do not have an orientation
        return Rotation.from_quat([0, 0, 0, 1])

    @property
    def velocity(self):
        return copy.deepcopy(self._vector[3:6])


class CWH2dActuatorSet(BaseActuatorSet):

    def __init__(self):
        actuators = [
            ContinuousActuator(
                'thrust_x',
                [-100, 100],
                0
            ),
            ContinuousActuator(
                'thrust_y',
                [-100, 100],
                0
            ),
        ]

        super().__init__(actuators)


class CWH3dActuatorSet(BaseActuatorSet):

    def __init__(self):
        actuators = [
            ContinuousActuator(
                'thrust_x',
                [-100, 100],
                0
            ),
            ContinuousActuator(
                'thrust_y',
                [-100, 100],
                0
            ),
            ContinuousActuator(
                'thrust_z',
                [-100, 100],
                0
            ),
        ]

        super().__init__(actuators)


class CWH2dDynamics(BaseLinearODESolverDynamics):
    def __init__(self, m=12, n=0.001027, integration_method='RK45'):
        self.m = m  # kg
        self.n = n  # rads/s

        super().__init__(integration_method=integration_method)

    def gen_dynamics_matrices(self):
        m = self.m
        n = self.n

        A = np.array([
            [0, 0, 1, 0],
            [0, 0, 0, 1],
            [3 * n ** 2, 0, 0, 2 * n],
            [0, 0, -2 * n, 0],
        ], dtype=np.float64)

        B = np.array([
            [0, 0],
            [0, 0],
            [1 / m, 0],
            [0, 1 / m],
        ], dtype=np.float64)

        return A, B


class CWH3dDynamics(BaseLinearODESolverDynamics):
    def __init__(self, m=12, n=0.001027, integration_method='RK45'):
        self.m = m  # kg
        self.n = n  # rads/s

        super().__init__(integration_method=integration_method)

    def gen_dynamics_matrices(self):
        m = self.m
        n = self.n

        A = np.array([
            [0, 0, 0, 1, 0, 0],
            [0, 0, 0, 0, 1, 0],
            [0, 0, 0, 0, 0, 1],
            [3 * n ** 2, 0, 0, 0, 2 * n, 0],
            [0, 0, 0, -2 * n, 0, 0],
            [0, 0, -n ** 2, 0, 0, 0],
        ], dtype=np.float64)

        B = np.array([
            [0, 0, 0],
            [0, 0, 0],
            [0, 0, 0],
            [1 / m, 0, 0],
            [0, 1 / m, 0],
            [0, 0, 1 / m],
        ], dtype=np.float64)

        return A, B<|MERGE_RESOLUTION|>--- conflicted
+++ resolved
@@ -6,19 +6,7 @@
     BaseActuatorSet, BaseLinearODESolverDynamics
 
 
-<<<<<<< HEAD
 class BaseCWHSpacecraft(BasePlatform):
-=======
-class CWHSpacecraft2d(BasePlatform):
-
-    def __init__(self, config=None):
-        # TODO: replace config argument with controller
-        dynamics = CWH2dDynamics()
-        actuator_set = CWH2dActuatorSet()
-        state = CWH2dState()
-
-        super().__init__(dynamics, actuator_set, state, config)
->>>>>>> bf2bb0be
 
     def generate_info(self):
         info = {
@@ -43,13 +31,13 @@
 
 class CWHSpacecraft2d(BaseCWHSpacecraft):
 
-    def __init__(self, config=None, controller=None, **kwargs):
+    def __init__(self, config=None):
+        # TODO: replace config argument with controller
         dynamics = CWH2dDynamics()
         actuator_set = CWH2dActuatorSet()
-
         state = CWH2dState()
 
-        super().__init__(dynamics, actuator_set, controller, state, config=config, **kwargs)
+        super().__init__(dynamics, actuator_set, state, config)
 
 
 class CWHSpacecraft3d(BaseCWHSpacecraft):
