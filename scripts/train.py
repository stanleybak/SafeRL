--- conflicted
+++ resolved
@@ -193,11 +193,6 @@
 
     # Run training
     if not args.debug:
-<<<<<<< HEAD
-        tune.run(ppo.PPOTrainer, config=config, stop=stop_dict, local_dir=args.output_dir,
-                 checkpoint_freq=args.checkpoint_freq, checkpoint_at_end=True, name=expr_name)
-
-=======
         if args.resume:
             expr_name = args.resume
             tune.run(ppo.PPOTrainer, stop=stop_dict, local_dir=args.output_dir,
@@ -210,7 +205,6 @@
             tune.run(ppo.PPOTrainer, config=config, stop=stop_dict, local_dir=args.output_dir,
                      checkpoint_freq=args.checkpoint_freq, checkpoint_at_end=True, name=expr_name,
                      restore=args.restore)
->>>>>>> 7d655dbb
     else:
         # Setup experiment
         expr_name, config = experiment_setup(args=args)
