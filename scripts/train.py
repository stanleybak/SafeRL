--- conflicted
+++ resolved
@@ -134,17 +134,6 @@
     if args.complete_episodes:
         config['batch_mode'] = "complete_episodes"
 
-<<<<<<< HEAD
-    config['callbacks'] = build_callbacks_caller([
-        EpisodeOutcomeCallback(),
-        FailureCodeCallback(),
-        RewardComponentsCallback(),
-        LoggingCallback(num_logging_workers=args.logging_workers,
-                      episode_log_interval=args.log_interval,
-                      contents=CONTENTS),
-        StatusCustomMetricsCallback(),
-    ])
-=======
     config['callbacks'] = build_callbacks_caller([EpisodeOutcomeCallback(),
                                                   FailureCodeCallback(),
                                                   RewardComponentsCallback(),
@@ -153,7 +142,6 @@
                                                                   contents=CONTENTS),
                                                   StatusCustomMetricsCallback(),
                                                   ConstraintViolationMetricsCallback()])
->>>>>>> 6e1f06bd
 
     if args.eval:
         # set evaluation parameters
@@ -169,14 +157,11 @@
             config["evaluation_config"]['explore'] = True
 
         config["evaluation_config"]['callbacks'] = \
-            build_callbacks_caller([
-                EpisodeOutcomeCallback(),
-                FailureCodeCallback(),
-                RewardComponentsCallback(),
-                LoggingCallback(num_logging_workers=args.evaluation_num_workers,
-                                contents=CONTENTS),
-                TBXLoggerCallback(),
-            ])
+            build_callbacks_caller([EpisodeOutcomeCallback(),
+                                    FailureCodeCallback(),
+                                    RewardComponentsCallback(),
+                                    LoggingCallback(num_logging_workers=args.evaluation_num_workers,
+                                                    contents=CONTENTS)])
 
     # Merge custom and default configs
     config = dict_merge(default_config, config, recursive=True)
