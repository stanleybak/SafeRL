import os
import argparse
# import pickle
import pickle5 as pickle
import jsonlines
import tqdm
from glob import glob
import yaml

import ray
import ray.rllib.agents.ppo as ppo

from saferl.environment.utils import jsonify, is_jsonable
from saferl.environment.constants import RENDER

"""
This script loads an agent's policy from a saved checkpoint in the specified experiment directory. It randomly
initializes the environment said policy was trained on and runs the specified number of evaluation rollouts. These
evaluation rollout episodes are logged to a jsonlines eval.log file (found in experiment_dir/eval/chpt_<number> by
default). Currently, only DubinsRejoin and DockingEnv are supported.

Author: John McCarroll
"""


class InvalidExperimentDirStructure(Exception):
    pass


def get_args():
    """
    A function to process script args.

    Returns
    -------
    argparse.Namespace
        Collection of command line arguments and their values
    """
    parser = argparse.ArgumentParser()

    parser.add_argument('--dir', type=str, default="", help="The full path to the experiment directory", required=True)
    parser.add_argument('--ckpt_num', type=int, default=None, help="Specify a checkpoint to load")
    parser.add_argument('--seed', type=int, default=None, help="The seed used to initialize evaluation environment")
    parser.add_argument('--explore', type=bool, default=False, help="True for off-policy evaluation")
    parser.add_argument('--output_dir', type=str, default=None,
                        help="The full path to the directory to write evaluation logs in")
    parser.add_argument('--num_rollouts', type=int, default=10,
                        help="Number of randomly initialized episodes to evaluate")
<<<<<<< HEAD
    parser.add_argument('--render', default=False, action="store_true", help="attempt to render evaluation episodes")
=======
    parser.add_argument('--render', action="store_true",
                        help="Flag to render environment during rollout")
    parser.add_argument('--render_config', type=str, default=None,
                        help="The full path to a custom rendering config file")
>>>>>>> 1312569c

    return parser.parse_args()


def run_rollouts(agent, env, log_dir, num_rollouts=1, render=False):
    """
    A function to coordinate policy evaluation via RLLib API.

    Parameters
    ----------
    agent : ray.rllib.agents.trainer_template.PPO
        The trained agent which will be evaluated.
    env : BaseEnv
        The environment in which the agent will act.
    log_dir : str
        The path to the output directory in which evaluation logs will be run.
    num_rollouts : int
        The number of randomly initialized episodes conducted to evaluate the agent on.
    render : bool
        Flag to render the environment in a separate window during rollouts.
    """
    for i in tqdm.tqdm(range(num_rollouts)):
        # run until episode ends
        episode_reward = 0
        done = False
        obs = env.reset()
        step_num = 0

        with jsonlines.open(log_dir, "a") as writer:
            while not done:
                # progress environment state
                action = agent.compute_action(obs)
                obs, reward, done, info = env.step(action)
                step_num += 1
                episode_reward += reward

                # store log contents in state
                state = {}
                if is_jsonable(info) is True:
                    state["info"] = info
                else:
                    state["info"] = jsonify(info)
                state["actions"] = [float(i) for i in action]
                state["obs"] = obs.tolist()
                state["rollout_num"] = i
                state["step_number"] = step_num
                state["episode_reward"] = episode_reward

                # write state to file
                writer.write(state)
                if render:
                    env.render()

                if render:
                    # attempt to render environment state
                    env.render()


def verify_experiment_dir(expr_dir_path):
    """
    A function to ensure passed path points to experiment run directory (as opposed to the parent directory).

    Parameters
    ----------
    expr_dir_path : str
        The full path to the experiment directory as received from arguments

    Returns
    -------
    The full path to the experiment run directory (containing the params.pkl file).
    """

    # look for params in given path
    params_file = "/params.pkl"
    given = glob(expr_dir_path + params_file)
    # look for params in child dirs
    children = glob(expr_dir_path + "/*" + params_file)

    if len(given) == 0:
        # params file not in given dir
        if len(children) == 0:
            raise InvalidExperimentDirStructure("No params.pkl file found!")
        elif len(children) > 1:
            raise InvalidExperimentDirStructure("More than one params.pkl file found!")
        else:
            # params file found in child dir
            size = len(children[0])
            expr_dir_path = children[0][:size - len(params_file)]

    return expr_dir_path


def find_checkpoint_dir(expr_dir_path, ckpt_num):
    """
    A function to locate the checkpoint and trailing identifying numbers of a checkpoint file.

    Parameters
    ----------
    ckpt_num : int
        The identifying checkpoint number which the user wishes to evaluate.

    Returns
    -------
    ckpt_num : int
        The specified ckpt number (or the number of the latest saved checkpoint, if no ckpt_num was specified).
    ckpt_num_str : str
        The trailing numbers of the checkpoint directory corresponding to the desired checkpoint.
    """
    ckpt_num_str = None

    # find checkpoint dir
    if ckpt_num is not None:
        ckpt_dirs = glob(expr_dir_path + "/checkpoint_*" + str(ckpt_num))
        if len(ckpt_dirs) == 1:
            ckpt_num_str = ckpt_dirs[0].split("_")[-1]
        else:
            raise FileNotFoundError("Checkpoint {} file not found".format(ckpt_num))

    else:
        ckpt_num = -1
        ckpt_dirs = glob(expr_dir_path + "/checkpoint_*")
        for ckpt_dir_name in ckpt_dirs:
            file_num = ckpt_dir_name.split("_")[-1]
            if ckpt_num < int(file_num):
                ckpt_num = int(file_num)
                ckpt_num_str = file_num

    return ckpt_num, ckpt_num_str


def main():
    # process args
    args = get_args()

    # assume full path passed in
    expr_dir_path = args.dir

    # verify experiment run dir
    expr_dir_path = verify_experiment_dir(expr_dir_path)

    # get checkpoint num
    ckpt_num, ckpt_num_str = find_checkpoint_dir(expr_dir_path, args.ckpt_num)

    # set paths
    eval_dir_path = os.path.join(expr_dir_path, 'eval')
    ckpt_eval_dir_path = os.path.join(eval_dir_path, 'ckpt_{}'.format(ckpt_num))

    ray_config_path = os.path.join(expr_dir_path, 'params.pkl')
    ckpt_dir = 'checkpoint_{}'.format(ckpt_num_str)
    ckpt_filename = 'checkpoint-{}'.format(ckpt_num)
    ckpt_path = os.path.join(expr_dir_path, ckpt_dir, ckpt_filename)

    # user specified output
    if args.output_dir is not None:
        eval_dir_path = args.output_dir
        ckpt_eval_dir_path = os.path.join(eval_dir_path, 'ckpt_{}'.format(ckpt_num))

    # make directories
    os.makedirs(eval_dir_path, exist_ok=True)
    os.makedirs(ckpt_eval_dir_path, exist_ok=True)

    # load checkpoint
    with open(ray_config_path, 'rb') as ray_config_f:
        ray_config = pickle.load(ray_config_f)

    # Load render config
    render_config = None
    if args.render_config is not None:
        with open(args.render_config, "r") as f:
            render_config = yaml.load(f)

    ray.init()
    # load policy and env
    env_config = ray_config['env_config']
    if render_config is not None:
        env_config[RENDER] = render_config
    agent = ppo.PPOTrainer(config=ray_config, env=ray_config['env'])
    agent.restore(ckpt_path)
    env = ray_config['env'](env_config)
    # set seed and explore
    seed = args.seed if args.seed is not None else ray_config['seed']
    env.seed(seed)

    agent.get_policy().config['explore'] = args.explore

    # run inference episodes and log results
    run_rollouts(agent, env, ckpt_eval_dir_path + "/eval.log", num_rollouts=args.num_rollouts, render=args.render)


if __name__ == "__main__":
    main()<|MERGE_RESOLUTION|>--- conflicted
+++ resolved
@@ -46,14 +46,9 @@
                         help="The full path to the directory to write evaluation logs in")
     parser.add_argument('--num_rollouts', type=int, default=10,
                         help="Number of randomly initialized episodes to evaluate")
-<<<<<<< HEAD
     parser.add_argument('--render', default=False, action="store_true", help="attempt to render evaluation episodes")
-=======
-    parser.add_argument('--render', action="store_true",
-                        help="Flag to render environment during rollout")
     parser.add_argument('--render_config', type=str, default=None,
                         help="The full path to a custom rendering config file")
->>>>>>> 1312569c
 
     return parser.parse_args()
 
