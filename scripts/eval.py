--- conflicted
+++ resolved
@@ -1,11 +1,7 @@
 import os
 import argparse
-<<<<<<< HEAD
 # import pickle
-import pickle5
-=======
 import pickle5 as pickle
->>>>>>> deddb2eb
 import jsonlines
 import tqdm
 from glob import glob
@@ -48,12 +44,7 @@
                         help="The full path to the directory to write evaluation logs in")
     parser.add_argument('--num_rollouts', type=int, default=10,
                         help="Number of randomly initialized episodes to evaluate")
-<<<<<<< HEAD
     parser.add_argument('--render', default=False, action="store_true", help="attempt to render evaluation episodes")
-=======
-    parser.add_argument('--render', action="store_true",
-                        help="Flag to render environment during rollout")
->>>>>>> deddb2eb
 
     return parser.parse_args()
 
@@ -217,18 +208,14 @@
 
     # load checkpoint
     with open(ray_config_path, 'rb') as ray_config_f:
-        ray_config = pickle5.load(ray_config_f)
+        ray_config = pickle.load(ray_config_f)
 
     ray.init()
     # load policy and env
     env_config = ray_config['env_config']
     agent = ppo.PPOTrainer(config=ray_config, env=ray_config['env'])
     agent.restore(ckpt_path)
-<<<<<<< HEAD
     env = ray_config['env'](env_config)
-=======
-    env = ray_config['env'](env_config=env_config)
->>>>>>> deddb2eb
     # set seed and explore
     seed = args.seed if args.seed is not None else ray_config['seed']
     env.seed(seed)
